--- conflicted
+++ resolved
@@ -38,13 +38,9 @@
                                                      GimpGrid      *grid);
 GimpUndo * gimp_image_undo_push_image_colormap      (GimpImage     *image,
                                                      const gchar   *undo_desc);
-<<<<<<< HEAD
+GimpUndo * gimp_image_undo_push_image_color_managed (GimpImage     *image,
+                                                     const gchar   *undo_desc);
 GimpUndo * gimp_image_undo_push_image_attributes    (GimpImage     *image,
-=======
-GimpUndo * gimp_image_undo_push_image_color_managed (GimpImage     *image,
-                                                     const gchar   *undo_desc);
-GimpUndo * gimp_image_undo_push_image_metadata      (GimpImage     *image,
->>>>>>> 0d8b8c2f
                                                      const gchar   *undo_desc);
 GimpUndo * gimp_image_undo_push_image_parasite      (GimpImage     *image,
                                                      const gchar   *undo_desc,
