--- conflicted
+++ resolved
@@ -58,11 +58,7 @@
   GimpContainer   *container;
   GimpContext     *context;
 
-<<<<<<< HEAD
-  GHashTable    *item_hash;
-=======
   GHashTable      *item_hash;
->>>>>>> b929a7a6
 
   gint             view_size;
   gint             view_border_width;
@@ -609,14 +605,7 @@
 
   private = GIMP_CONTAINER_VIEW_GET_PRIVATE (view);
 
-<<<<<<< HEAD
-  if (private->item_hash)
-    insert_data = g_hash_table_lookup (private->item_hash, viewable);
-  else
-    insert_data = NULL;
-=======
   insert_data = g_hash_table_lookup (private->item_hash, viewable);
->>>>>>> b929a7a6
 
   g_signal_emit (view, view_signals[SELECT_ITEM], 0,
                  viewable, insert_data, &success);
@@ -636,14 +625,7 @@
 
   private = GIMP_CONTAINER_VIEW_GET_PRIVATE (view);
 
-<<<<<<< HEAD
-  if (private->item_hash)
-    insert_data = g_hash_table_lookup (private->item_hash, viewable);
-  else
-    insert_data = NULL;
-=======
   insert_data = g_hash_table_lookup (private->item_hash, viewable);
->>>>>>> b929a7a6
 
   g_signal_emit (view, view_signals[ACTIVATE_ITEM], 0,
                  viewable, insert_data);
@@ -661,14 +643,7 @@
 
   private = GIMP_CONTAINER_VIEW_GET_PRIVATE (view);
 
-<<<<<<< HEAD
-  if (private->item_hash)
-    insert_data = g_hash_table_lookup (private->item_hash, viewable);
-  else
-    insert_data = NULL;
-=======
   insert_data = g_hash_table_lookup (private->item_hash, viewable);
->>>>>>> b929a7a6
 
   g_signal_emit (view, view_signals[CONTEXT_ITEM], 0,
                  viewable, insert_data);
@@ -689,14 +664,7 @@
 
   private = GIMP_CONTAINER_VIEW_GET_PRIVATE (view);
 
-<<<<<<< HEAD
-  if (private->item_hash)
-    return g_hash_table_lookup (private->item_hash, viewable);
-
-  return NULL;
-=======
   return g_hash_table_lookup (private->item_hash, viewable);
->>>>>>> b929a7a6
 }
 
 gboolean
@@ -868,12 +836,6 @@
 {
   GimpContainerViewPrivate *private = GIMP_CONTAINER_VIEW_GET_PRIVATE (view);
 
-<<<<<<< HEAD
-  if (private->item_hash)
-    {
-      g_hash_table_destroy (private->item_hash);
-      private->item_hash = NULL;
-=======
   g_hash_table_remove_all (private->item_hash);
 }
 
@@ -902,7 +864,6 @@
                                    view);
 
       g_type_class_unref (viewable_class);
->>>>>>> b929a7a6
     }
 
   g_signal_connect_object (container, "add",
@@ -938,15 +899,6 @@
   if (parent)
     parent_insert_data = g_hash_table_lookup (private->item_hash, parent);
 
-<<<<<<< HEAD
-  if (! private->item_hash)
-    private->item_hash = g_hash_table_new_full (g_direct_hash,
-                                                g_direct_equal,
-                                                NULL,
-                                                view_iface->insert_data_free);
-
-  g_hash_table_insert (private->item_hash, viewable, insert_data);
-=======
   insert_data = view_iface->insert_item (view, viewable,
                                          parent_insert_data, -1);
 
@@ -956,7 +908,6 @@
 
   if (children)
     gimp_container_view_add_container (view, children);
->>>>>>> b929a7a6
 }
 
 static void
@@ -1010,15 +961,6 @@
       private->name_changed_handler = NULL;
     }
 
-<<<<<<< HEAD
-  if (! private->item_hash)
-    private->item_hash = g_hash_table_new_full (g_direct_hash,
-                                                g_direct_equal,
-                                                NULL,
-                                                view_iface->insert_data_free);
-
-  g_hash_table_insert (private->item_hash, viewable, insert_data);
-=======
   g_signal_handlers_disconnect_by_func (container,
                                         gimp_container_view_add,
                                         view);
@@ -1046,7 +988,6 @@
                                     GimpContainerView *view)
 {
   gimp_container_view_remove (view, viewable, NULL);
->>>>>>> b929a7a6
 }
 
 static void
@@ -1060,13 +1001,8 @@
 
   children = gimp_viewable_get_children (viewable);
 
-<<<<<<< HEAD
-  if (! private->item_hash)
-    return;
-=======
   if (children)
     gimp_container_view_remove_container (view, children);
->>>>>>> b929a7a6
 
   insert_data = g_hash_table_lookup (private->item_hash, viewable);
 
@@ -1089,15 +1025,6 @@
   GimpContainerViewPrivate *private = GIMP_CONTAINER_VIEW_GET_PRIVATE (view);
   gpointer                  insert_data;
 
-<<<<<<< HEAD
-  if (gimp_container_frozen (container))
-    return;
-
-  if (! private->item_hash)
-    return;
-
-=======
->>>>>>> b929a7a6
   insert_data = g_hash_table_lookup (private->item_hash, viewable);
 
   if (insert_data)
@@ -1150,12 +1077,6 @@
   GimpContainerViewPrivate *private = GIMP_CONTAINER_VIEW_GET_PRIVATE (view);
   gpointer                  insert_data;
 
-<<<<<<< HEAD
-  if (! private->item_hash)
-    return;
-
-=======
->>>>>>> b929a7a6
   insert_data = g_hash_table_lookup (private->item_hash, viewable);
 
   if (insert_data)
