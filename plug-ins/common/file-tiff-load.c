/* tiff loading for GIMP
 *  -Peter Mattis
 *
 * The TIFF loading code has been completely revamped by Nick Lamb
 * njl195@zepler.org.uk -- 18 May 1998
 * And it now gains support for tiles (and doubtless a zillion bugs)
 * njl195@zepler.org.uk -- 12 June 1999
 * LZW patent fuss continues :(
 * njl195@zepler.org.uk -- 20 April 2000
 * The code for this filter is based on "tifftopnm" and "pnmtotiff",
 *  2 programs that are a part of the netpbm package.
 * khk@khk.net -- 13 May 2000
 * Added support for ICCPROFILE tiff tag. If this tag is present in a
 * TIFF file, then a parasite is created and vice versa.
 * peter@kirchgessner.net -- 29 Oct 2002
 * Progress bar only when run interactive
 * Added support for layer offsets - pablo.dangelo@web.de -- 7 Jan 2004
 * Honor EXTRASAMPLES tag while loading images with alphachannel
 * pablo.dangelo@web.de -- 16 Jan 2004
 */

/*
 * tifftopnm.c - converts a Tagged Image File to a portable anymap
 *
 * Derived by Jef Poskanzer from tif2ras.c, which is:
 *
 * Copyright (c) 1990 by Sun Microsystems, Inc.
 *
 * Author: Patrick J. Naughton
 * naughton@wind.sun.com
 *
 * Permission to use, copy, modify, and distribute this software and its
 * documentation for any purpose and without fee is hereby granted,
 * provided that the above copyright notice appear in all copies and that
 * both that copyright notice and this permission notice appear in
 * supporting documentation.
 *
 * This file is provided AS IS with no warranties of any kind.  The author
 * shall have no liability with respect to the infringement of copyrights,
 * trade secrets or any patents by this file or any part thereof.  In no
 * event will the author be liable for any lost revenue or profits or
 * other special, indirect and consequential damages.
 */

#include "config.h"

#include <errno.h>
#include <string.h>

#include <tiffio.h>

#include <libgimp/gimp.h>
#include <libgimp/gimpui.h>

#include "libgimp/stdplugins-intl.h"


#define LOAD_PROC      "file-tiff-load"
#define PLUG_IN_BINARY "file-tiff-load"
#define PLUG_IN_ROLE   "gimp-file-tiff-load"


typedef struct
{
  gint      compression;
  gint      fillorder;
  gboolean  save_transp_pixels;
} TiffSaveVals;

typedef struct
{
  gint32      ID;
  GeglBuffer *buffer;
  const Babl *format;
  guchar     *pixels;
  guchar     *pixel;
} ChannelData;

typedef struct
{
  gint  o_pages;
  gint  n_pages;
  gint *pages;
} TiffSelectedPages;


/* Declare some local functions.
 */
static void      query            (void);
static void      run              (const gchar        *name,
                                   gint                nparams,
                                   const GimpParam    *param,
                                   gint               *nreturn_vals,
                                   GimpParam         **return_vals);

static gboolean  load_dialog      (TIFF               *tif,
                                   TiffSelectedPages  *pages);

static gint32    load_image       (const gchar        *filename,
                                   gint32             *layer_ID,
                                   TIFF               *tif,
                                   TiffSelectedPages  *pages,
                                   gboolean           *resolution_loaded,
                                   GError            **error);

static void      load_rgba        (TIFF               *tif,
                                   ChannelData        *channel);
static void      load_contiguous  (TIFF               *tif,
                                   ChannelData        *channel,
                                   const Babl         *type,
                                   gushort             bps,
                                   gushort             spp,
                                   gboolean            is_bw,
                                   gint                extra);
static void      load_separate    (TIFF               *tif,
                                   ChannelData        *channel,
                                   const Babl         *type,
                                   gushort             bps,
                                   gushort             spp,
                                   gboolean            is_bw,
                                   gint                extra);
static void      load_paths       (TIFF               *tif,
                                   gint                image);

static void      tiff_warning     (const gchar        *module,
                                   const gchar        *fmt,
                                   va_list             ap) G_GNUC_PRINTF (2, 0);
static void      tiff_error       (const gchar        *module,
                                   const gchar        *fmt,
                                   va_list             ap) G_GNUC_PRINTF (2, 0);
static TIFF    * tiff_open        (const gchar        *filename,
                                   const gchar        *mode,
                                   GError            **error);

static void      fill_bit2byte    (void);
static void      convert_bit2byte (const guchar       *src,
                                   guchar             *dest,
                                   gint                rows,
                                   gint                cols);


const GimpPlugInInfo PLUG_IN_INFO =
{
  NULL,  /* init_proc  */
  NULL,  /* quit_proc  */
  query, /* query_proc */
  run,   /* run_proc   */
};

static TiffSaveVals tsvals =
{
  COMPRESSION_NONE,    /*  compression    */
  TRUE,                /*  alpha handling */
};

static GimpPageSelectorTarget target = GIMP_PAGE_SELECTOR_TARGET_LAYERS;


MAIN ()

static void
query (void)
{
  static const GimpParamDef load_args[] =
  {
    { GIMP_PDB_INT32,  "run-mode",     "The run mode { RUN-INTERACTIVE (0), RUN-NONINTERACTIVE (1) }" },
    { GIMP_PDB_STRING, "filename",     "The name of the file to load" },
    { GIMP_PDB_STRING, "raw-filename", "The name of the file to load" }
  };
  static const GimpParamDef load_return_vals[] =
  {
    { GIMP_PDB_IMAGE, "image", "Output image" }
  };

  gimp_install_procedure (LOAD_PROC,
                          "loads files of the tiff file format",
                          "FIXME: write help for tiff_load",
                          "Spencer Kimball, Peter Mattis & Nick Lamb",
                          "Nick Lamb <njl195@zepler.org.uk>",
                          "1995-1996,1998-2003",
                          N_("TIFF image"),
                          NULL,
                          GIMP_PLUGIN,
                          G_N_ELEMENTS (load_args),
                          G_N_ELEMENTS (load_return_vals),
                          load_args, load_return_vals);

  gimp_register_file_handler_mime (LOAD_PROC, "image/tiff");
  gimp_register_magic_load_handler (LOAD_PROC,
                                    "tif,tiff",
                                    "",
                                    "0,string,II*\\0,0,string,MM\\0*");
}

static void
run (const gchar      *name,
     gint              nparams,
     const GimpParam  *param,
     gint             *nreturn_vals,
     GimpParam       **return_vals)
{
  static GimpParam   values[2];
  GimpRunMode        run_mode;
  GimpPDBStatusType  status = GIMP_PDB_SUCCESS;
  GError            *error  = NULL;
  TiffSelectedPages  pages;

  INIT_I18N ();
  gegl_init (NULL, NULL);

  run_mode = param[0].data.d_int32;

  *nreturn_vals = 1;
  *return_vals  = values;

  values[0].type          = GIMP_PDB_STATUS;
  values[0].data.d_status = GIMP_PDB_EXECUTION_ERROR;

  TIFFSetWarningHandler (tiff_warning);
  TIFFSetErrorHandler (tiff_error);

  if (strcmp (name, LOAD_PROC) == 0)
    {
      const gchar *filename = param[1].data.d_string;
      TIFF        *tif;

      tif = tiff_open (filename, "r", &error);

      if (tif)
        {
          gimp_get_data (LOAD_PROC, &target);

          pages.n_pages = pages.o_pages = TIFFNumberOfDirectories (tif);

          if (pages.n_pages == 0)
            {
              g_set_error (&error, G_FILE_ERROR, G_FILE_ERROR_FAILED,
                           _("TIFF '%s' does not contain any directories"),
                           gimp_filename_to_utf8 (filename));

              status = GIMP_PDB_EXECUTION_ERROR;
            }
          else
            {
              gboolean run_it = FALSE;
              gint     i;

              if (run_mode != GIMP_RUN_INTERACTIVE)
                {
                  pages.pages = g_new (gint, pages.n_pages);

                  for (i = 0; i < pages.n_pages; i++)
                    pages.pages[i] = i;

                  run_it = TRUE;
                }
              else
                gimp_ui_init (PLUG_IN_BINARY, FALSE);

              if (pages.n_pages == 1)
                {
                  target = GIMP_PAGE_SELECTOR_TARGET_LAYERS;
                  pages.pages = g_new0 (gint, pages.n_pages);

                  run_it = TRUE;
                }

              if ((! run_it) && (run_mode == GIMP_RUN_INTERACTIVE))
                run_it = load_dialog (tif, &pages);

              if (run_it)
                {
                  gint32   image;
                  gint32   layer_ID;
                  gboolean resolution_loaded = FALSE;

                  gimp_set_data (LOAD_PROC, &target, sizeof (target));

                  image = load_image (param[1].data.d_string, &layer_ID, tif, &pages,
                                      &resolution_loaded,
                                      &error);

                  g_free (pages.pages);

                  if (image != -1)
                    {
                      GFile        *file;
                      GimpMetadata *metadata;

                      file = g_file_new_for_path (param[1].data.d_string);

                      metadata = gimp_image_metadata_load_prepare (image,
                                                                   "image/tiff",
                                                                   file, NULL);

                      if (metadata)
                        {
                          GimpMetadataLoadFlags flags = GIMP_METADATA_LOAD_ALL;

                          if (resolution_loaded)
                            flags &= ~GIMP_METADATA_LOAD_RESOLUTION;

                          gimp_image_metadata_load_finish (image, layer_ID, "image/tiff",
                                                           metadata, flags,
                                                           run_mode == GIMP_RUN_INTERACTIVE);

                          g_object_unref (metadata);
                        }

                      g_object_unref (file);

                      *nreturn_vals = 2;
                      values[1].type         = GIMP_PDB_IMAGE;
                      values[1].data.d_image = image;
                    }
                  else
                    {
                      status = GIMP_PDB_EXECUTION_ERROR;
                    }
                }
              else
                {
                  status = GIMP_PDB_CANCEL;
                }
            }

          TIFFClose (tif);
        }
      else
        {
          status = GIMP_PDB_EXECUTION_ERROR;
        }
    }
  else
    {
      status = GIMP_PDB_CALLING_ERROR;
    }

  if (status != GIMP_PDB_SUCCESS && error)
    {
      *nreturn_vals = 2;
      values[1].type          = GIMP_PDB_STRING;
      values[1].data.d_string = error->message;
    }

  values[0].data.d_status = status;
}

static void
tiff_warning (const gchar *module,
              const gchar *fmt,
              va_list      ap)
{
  int tag = 0;

  if (! strcmp (fmt, "%s: unknown field with tag %d (0x%x) encountered"))
    {
      va_list ap_test;

      G_VA_COPY (ap_test, ap);

      va_arg (ap_test, const char *); /* ignore first arg */

      tag  = va_arg (ap_test, int);
    }
  /* for older versions of libtiff? */
  else if (! strcmp (fmt, "unknown field with tag %d (0x%x) ignored"))
    {
      va_list ap_test;

      G_VA_COPY (ap_test, ap);

      tag = va_arg (ap_test, int);
    }

  /* Workaround for: http://bugzilla.gnome.org/show_bug.cgi?id=131975 */
  /* Ignore the warnings about unregistered private tags (>= 32768).  */
  if (tag >= 32768)
    return;

  /* Other unknown fields are only reported to stderr. */
  if (tag > 0)
    {
      gchar *msg = g_strdup_vprintf (fmt, ap);

      g_printerr ("%s\n", msg);
      g_free (msg);

      return;
    }

  g_logv (G_LOG_DOMAIN, G_LOG_LEVEL_MESSAGE, fmt, ap);
}

static void
tiff_error (const gchar *module,
            const gchar *fmt,
            va_list      ap)
{
  /* Workaround for: http://bugzilla.gnome.org/show_bug.cgi?id=132297 */
  /* Ignore the errors related to random access and JPEG compression */
  if (! strcmp (fmt, "Compression algorithm does not support random access"))
    return;

  g_logv (G_LOG_DOMAIN, G_LOG_LEVEL_MESSAGE, fmt, ap);
}

static TIFF *
tiff_open (const gchar  *filename,
           const gchar  *mode,
           GError      **error)
{
#ifdef G_OS_WIN32
  gunichar2 *utf16_filename = g_utf8_to_utf16 (filename, -1, NULL, NULL, error);

  if (utf16_filename)
    {
      TIFF *tif = TIFFOpenW (utf16_filename, mode);

      g_free (utf16_filename);

      return tif;
    }

  return NULL;
#else
  return TIFFOpen (filename, mode);
#endif
}

/* returns a pointer into the TIFF */
static const gchar *
tiff_get_page_name (TIFF *tif)
{
  static gchar *name;

  if (TIFFGetField (tif, TIFFTAG_PAGENAME, &name) &&
      g_utf8_validate (name, -1, NULL))
    {
      return name;
    }

  return NULL;
}

static gboolean
load_dialog (TIFF              *tif,
             TiffSelectedPages *pages)
{
  GtkWidget  *dialog;
  GtkWidget  *vbox;
  GtkWidget  *selector;
  gint        i;
  gboolean    run;

  dialog = gimp_dialog_new (_("Import from TIFF"), PLUG_IN_ROLE,
                            NULL, 0,
                            gimp_standard_help_func, LOAD_PROC,

                            GTK_STOCK_CANCEL, GTK_RESPONSE_CANCEL,
                            _("_Import"),     GTK_RESPONSE_OK,

                            NULL);

  gtk_dialog_set_alternative_button_order (GTK_DIALOG (dialog),
                                           GTK_RESPONSE_OK,
                                           GTK_RESPONSE_CANCEL,
                                           -1);

  gimp_window_set_transient (GTK_WINDOW (dialog));

  vbox = gtk_box_new (GTK_ORIENTATION_VERTICAL, 12);
  gtk_container_set_border_width (GTK_CONTAINER (vbox), 12);
  gtk_box_pack_start (GTK_BOX (gtk_dialog_get_content_area (GTK_DIALOG (dialog))),
                      vbox, TRUE, TRUE, 0);
  gtk_widget_show (vbox);

  /* Page Selector */
  selector = gimp_page_selector_new ();
  gtk_widget_set_size_request (selector, 300, 200);
  gtk_box_pack_start (GTK_BOX (vbox), selector, TRUE, TRUE, 0);

  gimp_page_selector_set_n_pages (GIMP_PAGE_SELECTOR (selector),
                                  pages->n_pages);
  gimp_page_selector_set_target (GIMP_PAGE_SELECTOR (selector), target);

  for (i = 0; i < pages->n_pages; i++)
    {
      const gchar *name = tiff_get_page_name (tif);

      if (name)
        gimp_page_selector_set_page_label (GIMP_PAGE_SELECTOR (selector),
                                           i, name);

      TIFFReadDirectory (tif);
    }

  g_signal_connect_swapped (selector, "activate",
                            G_CALLBACK (gtk_window_activate_default),
                            dialog);

  gtk_widget_show (selector);

  /* Setup done; display the dialog */
  gtk_widget_show (dialog);

  /* run the dialog */
  run = (gimp_dialog_run (GIMP_DIALOG (dialog)) == GTK_RESPONSE_OK);

  if (run)
    target = gimp_page_selector_get_target (GIMP_PAGE_SELECTOR (selector));

  pages->pages =
    gimp_page_selector_get_selected_pages (GIMP_PAGE_SELECTOR (selector),
                                           &pages->n_pages);

  /* select all if none selected */
  if (pages->n_pages == 0)
    {
      gimp_page_selector_select_all (GIMP_PAGE_SELECTOR (selector));

      pages->pages =
        gimp_page_selector_get_selected_pages (GIMP_PAGE_SELECTOR (selector),
                                               &pages->n_pages);
    }

  return run;
}

static gint32
load_image (const gchar        *filename,
            gint32             *layer_ID,
            TIFF               *tif,
            TiffSelectedPages  *pages,
            gboolean           *resolution_loaded,
            GError            **error)
{
  gushort        bps, spp, photomet;
  gshort         sampleformat;
  GimpPrecision  image_precision;
  const Babl    *type;
  guint16        orientation;
  gint           cols, rows;
  gboolean       alpha;
  gint           image                = 0;
  gint           image_type           = GIMP_RGB;
  gint           layer;
  gint           layer_type           = GIMP_RGB_IMAGE;
  gint           first_image_type     = GIMP_RGB;
  const Babl    *base_format          = NULL;
  float          layer_offset_x       = 0.0;
  float          layer_offset_y       = 0.0;
  gint           layer_offset_x_pixel = 0;
  gint           layer_offset_y_pixel = 0;
  gint           min_row              = G_MAXINT;
  gint           min_col              = G_MAXINT;
  gint           max_row              = 0;
  gint           max_col              = 0;
  gushort        extra;
  gushort       *extra_types;
  ChannelData   *channel = NULL;

  GimpRGB        color;

  uint16         planar = PLANARCONFIG_CONTIG;

  gboolean       is_bw;

  gint           i;
  gboolean       worst_case = FALSE;

  TiffSaveVals   save_vals;
  GimpParasite  *parasite;
  guint16        tmp;

  const gchar   *name;

  GList         *images_list = NULL;
  gint           li;

#ifdef TIFFTAG_ICCPROFILE
  uint32         profile_size;
  guchar        *icc_profile;
#endif

  gimp_rgb_set (&color, 0.0, 0.0, 0.0);

  gimp_progress_init_printf (_("Opening '%s'"),
                             gimp_filename_to_utf8 (filename));
  /* We will loop through the all pages in case of multipage TIFF
     and load every page as a separate layer. */

  for (li = 0; li < pages->n_pages; li++)
    {
      gint ilayer;

      base_format = NULL;

      TIFFSetDirectory (tif, pages->pages[li]);
      ilayer = pages->pages[li];

      gimp_progress_update (0.0);

      TIFFGetFieldDefaulted (tif, TIFFTAG_BITSPERSAMPLE, &bps);

      TIFFGetFieldDefaulted (tif, TIFFTAG_SAMPLEFORMAT, &sampleformat);

      if (bps > 8 && bps != 8 && bps != 16 && bps != 32 && bps != 64)
        worst_case = TRUE; /* Wrong sample width => RGBA */

      switch (bps)
        {
        case 1:
        case 8:
          image_precision = GIMP_PRECISION_U8_GAMMA;
          type            = babl_type ("u8");
          break;

        case 16:
          if (sampleformat == SAMPLEFORMAT_IEEEFP)
            {
              image_precision = GIMP_PRECISION_HALF_GAMMA;
              type            = babl_type ("half");
            }
          else
            {
              image_precision = GIMP_PRECISION_U16_GAMMA;
              type            = babl_type ("u16");
            }
          break;

        case 32:
          if (sampleformat == SAMPLEFORMAT_IEEEFP)
            {
              image_precision = GIMP_PRECISION_FLOAT_GAMMA;
              type            = babl_type ("float");
            }
          else
            {
              image_precision = GIMP_PRECISION_U32_GAMMA;
              type            = babl_type ("u32");
            }
          break;

        case 64:
          image_precision = GIMP_PRECISION_DOUBLE_GAMMA;
          type            = babl_type ("double");
          break;

        default:
          image_precision = GIMP_PRECISION_U16_GAMMA;
          type            = babl_type ("u16");
        }

      g_printerr ("bps: %d\n", bps);

      TIFFGetFieldDefaulted (tif, TIFFTAG_SAMPLESPERPIXEL, &spp);

      if (! TIFFGetField (tif, TIFFTAG_EXTRASAMPLES, &extra, &extra_types))
        extra = 0;

      if (! TIFFGetField (tif, TIFFTAG_IMAGEWIDTH, &cols))
        {
          g_message ("Could not get image width from '%s'",
                     gimp_filename_to_utf8 (filename));
          return -1;
        }

      if (! TIFFGetField (tif, TIFFTAG_IMAGELENGTH, &rows))
        {
          g_message ("Could not get image length from '%s'",
                     gimp_filename_to_utf8 (filename));
          return -1;
        }

      if (! TIFFGetField (tif, TIFFTAG_PHOTOMETRIC, &photomet))
        {
          uint16 compress;

          if (TIFFGetField (tif, TIFFTAG_COMPRESSION, &compress) &&
              (compress == COMPRESSION_CCITTFAX3 ||
               compress == COMPRESSION_CCITTFAX4 ||
               compress == COMPRESSION_CCITTRLE  ||
               compress == COMPRESSION_CCITTRLEW))
            {
              g_message ("Could not get photometric from '%s'. "
                         "Image is CCITT compressed, assuming min-is-white",
                         filename);
              photomet = PHOTOMETRIC_MINISWHITE;
            }
          else
            {
              g_message ("Could not get photometric from '%s'. "
                         "Assuming min-is-black",
                         filename);
              /* old AppleScan software misses out the photometric tag (and
               * incidentally assumes min-is-white, but xv assumes
               * min-is-black, so we follow xv's lead.  It's not much hardship
               * to invert the image later). */
              photomet = PHOTOMETRIC_MINISBLACK;
            }
        }

      /* test if the extrasample represents an associated alpha channel... */
      if (extra > 0 && (extra_types[0] == EXTRASAMPLE_ASSOCALPHA))
        {
          alpha = TRUE;
          tsvals.save_transp_pixels = FALSE;
          --extra;
        }
      else if (extra > 0 && (extra_types[0] == EXTRASAMPLE_UNASSALPHA))
        {
          alpha = TRUE;
          tsvals.save_transp_pixels = TRUE;
          --extra;
        }
      else if (extra > 0 && (extra_types[0] == EXTRASAMPLE_UNSPECIFIED))
        {
          /* assuming unassociated alpha if unspecified */
          g_message ("alpha channel type not defined for file %s. "
                     "Assuming alpha is not premultiplied",
                     gimp_filename_to_utf8 (filename));
          alpha = TRUE;
          tsvals.save_transp_pixels = TRUE;
          --extra;
        }
      else
        {
          alpha = FALSE;
        }

      if (photomet == PHOTOMETRIC_RGB && spp > 3 + extra)
        {
          alpha = TRUE;
          extra = spp - 4;
        }
      else if (photomet != PHOTOMETRIC_RGB && spp > 1 + extra)
        {
          alpha = TRUE;
          extra = spp - 2;
        }

      is_bw = FALSE;

      switch (photomet)
        {
        case PHOTOMETRIC_MINISBLACK:
        case PHOTOMETRIC_MINISWHITE:
          if (bps == 1 && !alpha && spp == 1)
            {
              image_type = GIMP_INDEXED;
              layer_type = GIMP_INDEXED_IMAGE;

              is_bw = TRUE;
              fill_bit2byte ();
            }
          else
            {
              image_type = GIMP_GRAY;
              layer_type = (alpha) ? GIMP_GRAYA_IMAGE : GIMP_GRAY_IMAGE;

              if (alpha)
                {
                  if (tsvals.save_transp_pixels)
                    {
                      base_format = babl_format_new (babl_model ("Y'A"),
                                                     type,
                                                     babl_component ("Y'"),
                                                     babl_component ("A"),
                                                     NULL);
                    }
                  else
                    {
                      base_format = babl_format_new (babl_model ("Y'aA"),
                                                     type,
                                                     babl_component ("Y'a"),
                                                     babl_component ("A"),
                                                     NULL);
                    }
                }
              else
                {
                  base_format = babl_format_new (babl_model ("Y'"),
                                                 type,
                                                 babl_component ("Y'"),
                                                 NULL);
                }
            }
          break;

        case PHOTOMETRIC_RGB:
          image_type = GIMP_RGB;
          layer_type = (alpha) ? GIMP_RGBA_IMAGE : GIMP_RGB_IMAGE;

          if (alpha)
            {
              if (tsvals.save_transp_pixels)
                {
                  base_format = babl_format_new (babl_model ("R'G'B'A"),
                                                 type,
                                                 babl_component ("R'"),
                                                 babl_component ("G'"),
                                                 babl_component ("B'"),
                                                 babl_component ("A"),
                                                 NULL);
                }
              else
                {
                  base_format = babl_format_new (babl_model ("R'aG'aB'aA"),
                                                 type,
                                                 babl_component ("R'a"),
                                                 babl_component ("G'a"),
                                                 babl_component ("B'a"),
                                                 babl_component ("A"),
                                                 NULL);
                }
            }
          else
            {
              base_format = babl_format_new (babl_model ("R'G'B'"),
                                             type,
                                             babl_component ("R'"),
                                             babl_component ("G'"),
                                             babl_component ("B'"),
                                             NULL);
            }
          break;

        case PHOTOMETRIC_PALETTE:
          image_type = GIMP_INDEXED;
          layer_type = (alpha) ? GIMP_INDEXEDA_IMAGE : GIMP_INDEXED_IMAGE;
          break;

        default:
          g_printerr ("photomet: %d (%d)\n", photomet, PHOTOMETRIC_PALETTE);
          worst_case = TRUE;
          break;
        }

      /* attach a parasite containing the compression */
      if (! TIFFGetField (tif, TIFFTAG_COMPRESSION, &tmp))
        {
          save_vals.compression = COMPRESSION_NONE;
        }
      else
        {
          switch (tmp)
            {
            case COMPRESSION_NONE:
            case COMPRESSION_LZW:
            case COMPRESSION_PACKBITS:
            case COMPRESSION_DEFLATE:
            case COMPRESSION_ADOBE_DEFLATE:
            case COMPRESSION_JPEG:
            case COMPRESSION_CCITTFAX3:
            case COMPRESSION_CCITTFAX4:
              save_vals.compression = tmp;
              break;

            case COMPRESSION_OJPEG:
              worst_case = TRUE;
              save_vals.compression = COMPRESSION_JPEG;
              break;

            default:
              save_vals.compression = COMPRESSION_NONE;
              break;
            }
        }

      if (worst_case)
        {
          image_type  = GIMP_RGB;
          layer_type  = GIMP_RGBA_IMAGE;
          base_format = babl_format_new (babl_model ("R'aG'aB'aA"),
                                         type,
                                         babl_component ("R'a"),
                                         babl_component ("G'a"),
                                         babl_component ("B'a"),
                                         babl_component ("A"),
                                         NULL);
        }

      if (target == GIMP_PAGE_SELECTOR_TARGET_LAYERS)
        {
          if (li == 0)
            first_image_type = image_type;
          else if (image_type != first_image_type)
            continue;
        }

      if ((target == GIMP_PAGE_SELECTOR_TARGET_IMAGES) || (! image))
        {
          image = gimp_image_new_with_precision (cols, rows, image_type,
                                                 image_precision);

          if (image < 1)
            {
              g_message ("Could not create a new image: %s",
                         gimp_get_pdb_error ());
              return -1;
            }

          gimp_image_undo_disable (image);

          if (target == GIMP_PAGE_SELECTOR_TARGET_IMAGES)
            {
              gchar *fname = g_strdup_printf ("%s-%d", filename, ilayer);

              gimp_image_set_filename (image, fname);
              g_free (fname);

              images_list = g_list_prepend (images_list,
                                            GINT_TO_POINTER (image));
            }
          else if (pages->o_pages != pages->n_pages)
            {
              gchar *fname = g_strdup_printf (_("%s-%d-of-%d-pages"), filename,
                                              pages->n_pages, pages->o_pages);

              gimp_image_set_filename (image, fname);
              g_free (fname);
            }
          else
            {
              gimp_image_set_filename (image, filename);
            }
        }


      /* set the ICC profile - if found in the TIFF */

#ifdef TIFFTAG_ICCPROFILE
      /* If TIFFTAG_ICCPROFILE is defined we are dealing with a
       * libtiff version that can handle ICC profiles. Otherwise just
       * ignore this section.
       */
      if (TIFFGetField (tif, TIFFTAG_ICCPROFILE, &profile_size, &icc_profile))
        {
          GimpColorProfile *profile;

          profile = gimp_color_profile_new_from_icc_profile (icc_profile,
                                                             profile_size,
                                                             NULL);
          if (profile)
            {
              gimp_image_set_color_profile (image, profile);
              g_object_unref (profile);
            }
        }
#endif

      parasite = gimp_parasite_new ("tiff-save-options", 0,
                                    sizeof (save_vals), &save_vals);
      gimp_image_attach_parasite (image, parasite);
      gimp_parasite_free (parasite);

      /* Attach a parasite containing the image description.  Pretend to
       * be a gimp comment so other plugins will use this description as
       * an image comment where appropriate. */
      {
        const gchar *img_desc;

        if (TIFFGetField (tif, TIFFTAG_IMAGEDESCRIPTION, &img_desc) &&
            g_utf8_validate (img_desc, -1, NULL))
          {
            parasite = gimp_parasite_new ("gimp-comment",
                                          GIMP_PARASITE_PERSISTENT,
                                          strlen (img_desc) + 1, img_desc);
            gimp_image_attach_parasite (image, parasite);
            gimp_parasite_free (parasite);
          }
      }

      /* any resolution info in the file? */
      {
        gfloat   xres = 72.0, yres = 72.0;
        gushort  read_unit;
        GimpUnit unit = GIMP_UNIT_PIXEL; /* invalid unit */

        if (TIFFGetField (tif, TIFFTAG_XRESOLUTION, &xres))
          {
            if (TIFFGetField (tif, TIFFTAG_YRESOLUTION, &yres))
              {
                if (TIFFGetFieldDefaulted (tif, TIFFTAG_RESOLUTIONUNIT,
                                           &read_unit))
                  {
                    switch (read_unit)
                      {
                      case RESUNIT_NONE:
                        /* ImageMagick writes files with this silly resunit */
                        break;

                      case RESUNIT_INCH:
                        unit = GIMP_UNIT_INCH;
                        break;

                      case RESUNIT_CENTIMETER:
                        xres *= 2.54;
                        yres *= 2.54;
                        unit = GIMP_UNIT_MM; /* this is our default metric unit */
                        break;

                      default:
                        g_message ("File error: unknown resolution "
                                   "unit type %d, assuming dpi", read_unit);
                        break;
                      }
                  }
                else
                  { /* no res unit tag */
                    /* old AppleScan software produces these */
                    g_message ("Warning: resolution specified without "
                               "any units tag, assuming dpi");
                  }
              }
            else
              { /* xres but no yres */
                g_message ("Warning: no y resolution info, assuming same as x");
                yres = xres;
              }

            /* now set the new image's resolution info */

            /* If it is invalid, instead of forcing 72dpi, do not set the
               resolution at all. Gimp will then use the default set by
               the user */
            if (read_unit != RESUNIT_NONE)
              {
                gimp_image_set_resolution (image, xres, yres);
                if (unit != GIMP_UNIT_PIXEL)
                  gimp_image_set_unit (image, unit);

                *resolution_loaded = TRUE;
              }
          }

        /* no x res tag => we assume we have no resolution info, so we
         * don't care.  Older versions of this plugin used to write files
         * with no resolution tags at all. */

        /* TODO: haven't caught the case where yres tag is present, but
           not xres.  This is left as an exercise for the reader - they
           should feel free to shoot the author of the broken program
           that produced the damaged TIFF file in the first place. */

        /* handle layer offset */
        if (! TIFFGetField (tif, TIFFTAG_XPOSITION, &layer_offset_x))
          layer_offset_x = 0.0;

        if (! TIFFGetField (tif, TIFFTAG_YPOSITION, &layer_offset_y))
          layer_offset_y = 0.0;

        /* round floating point position to integer position
           required by GIMP */
        layer_offset_x_pixel = ROUND (layer_offset_x * xres);
        layer_offset_y_pixel = ROUND (layer_offset_y * yres);
      }

      /* Install colormap for INDEXED images only */
      if (image_type == GIMP_INDEXED)
        {
          guchar cmap[768];

          if (is_bw)
            {
              if (photomet == PHOTOMETRIC_MINISWHITE)
                {
                  cmap[0] = cmap[1] = cmap[2] = 255;
                  cmap[3] = cmap[4] = cmap[5] = 0;
                }
              else
                {
                  cmap[0] = cmap[1] = cmap[2] = 0;
                  cmap[3] = cmap[4] = cmap[5] = 255;
                }
            }
          else
            {
              gushort *redmap;
              gushort *greenmap;
              gushort *bluemap;
              gint     i, j;

              if (! TIFFGetField (tif, TIFFTAG_COLORMAP,
                                  &redmap, &greenmap, &bluemap))
                {
                  g_message ("Could not get colormaps from '%s'",
                             gimp_filename_to_utf8 (filename));
                  return -1;
                }

              for (i = 0, j = 0; i < (1 << bps); i++)
                {
                  cmap[j++] = redmap[i] >> 8;
                  cmap[j++] = greenmap[i] >> 8;
                  cmap[j++] = bluemap[i] >> 8;
                }
            }

          gimp_image_set_colormap (image, cmap, (1 << bps));
        }

      load_paths (tif, image);

      /* Allocate ChannelData for all channels, even the background layer */
      channel = g_new0 (ChannelData, extra + 1);

      /* try and use layer name from tiff file */
      name = tiff_get_page_name (tif);

      if (name)
        {
          layer = gimp_layer_new (image, name,
                                  cols, rows,
                                  layer_type, 100, GIMP_NORMAL_MODE);
        }
      else
        {
          gchar *name;

          if (ilayer == 0)
            name = g_strdup (_("Background"));
          else
            name = g_strdup_printf (_("Page %d"), ilayer);

          layer = gimp_layer_new (image, name,
                                  cols, rows,
                                  layer_type, 100, GIMP_NORMAL_MODE);
          g_free (name);
        }

<<<<<<< HEAD
      *layer_ID         = layer;
=======
      if (! base_format && image_type == GIMP_INDEXED)
        {
          /* can't create the palette format here, need to get it from
           * an existing layer
           */
          base_format = gimp_drawable_get_format (layer);
        }

>>>>>>> 1243e1f9
      channel[0].ID     = layer;
      channel[0].buffer = gimp_drawable_get_buffer (layer);
      channel[0].format = base_format;

      if (extra > 0 && !worst_case)
        {
          /* Add extra channels as appropriate */
          for (i = 1; i <= extra; ++i)
            {
              channel[i].ID = gimp_channel_new (image, _("TIFF Channel"),
                                                cols, rows,
                                                100.0, &color);
              gimp_image_insert_channel (image, channel[i].ID, -1, 0);
              channel[i].buffer = gimp_drawable_get_buffer (channel[i].ID);
              channel[i].format = babl_format_new (babl_model ("Y'"),
                                                   type,
                                                   babl_component ("Y'"),
                                                   NULL);
            }
        }

      TIFFGetField (tif, TIFFTAG_PLANARCONFIG, &planar);

      if (worst_case)
        {
          load_rgba (tif, channel);
        }
      else if (planar == PLANARCONFIG_CONTIG)
        {
          load_contiguous (tif, channel, type, bps, spp, is_bw, extra);
        }
      else
        {
          load_separate (tif, channel, type, bps, spp, is_bw, extra);
        }

      if (TIFFGetField (tif, TIFFTAG_ORIENTATION, &orientation))
        {
          gboolean flip_horizontal = FALSE;
          gboolean flip_vertical   = FALSE;

          switch (orientation)
            {
            case ORIENTATION_TOPLEFT:
              break;

            case ORIENTATION_TOPRIGHT:
              flip_horizontal = TRUE;
              break;

            case ORIENTATION_BOTRIGHT:
              flip_horizontal = TRUE;
              flip_vertical   = TRUE;
              break;

            case ORIENTATION_BOTLEFT:
              flip_vertical = TRUE;
              break;

            default:
              g_warning ("Orientation %d not handled yet!", orientation);
              break;
            }

          if (flip_horizontal)
            gimp_item_transform_flip_simple (layer,
                                             GIMP_ORIENTATION_HORIZONTAL,
                                             TRUE /*auto_center*/,
                                             -1.0 /*axis*/);

          if (flip_vertical)
            gimp_item_transform_flip_simple (layer,
                                             GIMP_ORIENTATION_VERTICAL,
                                             TRUE /*auto_center*/,
                                             -1.0 /*axis*/);
        }

      for (i = 0; i <= extra; ++i)
        {
          g_object_unref (channel[i].buffer);
        }

      g_free (channel);
      channel = NULL;


      /* TODO: in GIMP 2.6, use a dialog to selectively enable the
       * following code, as the save plug-in will then save layer offests
       * as well.
       */

      /* compute bounding box of all layers read so far */
      if (min_col > layer_offset_x_pixel)
        min_col = layer_offset_x_pixel;
      if (min_row > layer_offset_y_pixel)
        min_row = layer_offset_y_pixel;

      if (max_col < layer_offset_x_pixel + cols)
        max_col = layer_offset_x_pixel + cols;
      if (max_row < layer_offset_y_pixel + rows)
        max_row = layer_offset_y_pixel + rows;

      /* position the layer */
      if (layer_offset_x_pixel > 0 || layer_offset_y_pixel > 0)
        {
          gimp_layer_set_offsets (layer,
                                  layer_offset_x_pixel, layer_offset_y_pixel);
        }


      if (ilayer > 0 && !alpha)
        gimp_layer_add_alpha (layer);

      gimp_image_insert_layer (image, layer, -1, -1);

      if (target == GIMP_PAGE_SELECTOR_TARGET_IMAGES)
        {
          gimp_image_undo_enable (image);
          gimp_image_clean_all (image);
        }

      gimp_progress_update (1.0);
    }

  if (target != GIMP_PAGE_SELECTOR_TARGET_IMAGES)
    {
      /* resize image to bounding box of all layers */
      gimp_image_resize (image,
                         max_col - min_col, max_row - min_row,
                         -min_col, -min_row);

      gimp_image_undo_enable (image);
    }
  else
    {
      GList *images_list_temp = images_list;

      if (images_list)
        {
          image = GPOINTER_TO_INT (images_list->data);
          images_list = images_list->next;
        }

      while (images_list)
        {
          gimp_display_new (GPOINTER_TO_INT (images_list->data));
          images_list = images_list->next;
        }

      g_list_free (images_list_temp);
    }

  return image;
}

static void
load_rgba (TIFF        *tif,
           ChannelData *channel)
{
  uint32  imageWidth, imageLength;
  uint32  row;
  uint32 *buffer;

  g_printerr ("%s\n", __func__);

  TIFFGetField (tif, TIFFTAG_IMAGEWIDTH, &imageWidth);
  TIFFGetField (tif, TIFFTAG_IMAGELENGTH, &imageLength);

  buffer = g_new (uint32, imageWidth * imageLength);

  if (! TIFFReadRGBAImage (tif, imageWidth, imageLength, buffer, 0))
    g_message ("Unsupported layout, no RGBA loader");

  for (row = 0; row < imageLength; ++row)
    {
#if G_BYTE_ORDER != G_LITTLE_ENDIAN
      /* Make sure our channels are in the right order */
      uint32 i;
      uint32 rowStart = row * imageWidth;
      uint32 rowEnd   = rowStart + imageWidth;

      for (i = rowStart; i < rowEnd; i++)
        buffer[i] = GUINT32_TO_LE (buffer[i]);
#endif

      gegl_buffer_set (channel[0].buffer,
                       GEGL_RECTANGLE (0, imageLength - row - 1, imageWidth, 1),
                       0, channel[0].format,
                       ((guchar *) buffer) + row * imageWidth * 4,
                       GEGL_AUTO_ROWSTRIDE);

      if ((row % 32) == 0)
        gimp_progress_update ((gdouble) row / (gdouble) imageLength);
    }

  g_free (buffer);
}

static void
load_paths (TIFF *tif,
            gint  image)
{
  guint16  id;
  gsize    len, n_bytes, pos;
  gchar   *bytes;
  gchar   *name;
  guint32 *val32;
  guint16 *val16;
  gint     width, height;
  gint     path_index;

  width  = gimp_image_width (image);
  height = gimp_image_height (image);

  if (! TIFFGetField (tif, TIFFTAG_PHOTOSHOP, &n_bytes, &bytes))
    return;

  path_index = 0;
  pos        = 0;

  while (pos < n_bytes)
    {
      if (n_bytes-pos < 7 ||
          strncmp (bytes + pos, "8BIM", 4) != 0)
        break;

      pos += 4;

      val16 = (guint16 *) (bytes + pos);
      id = GUINT16_FROM_BE (*val16);
      pos += 2;

      /* g_printerr ("id: %x\n", id); */
      len = (guchar) bytes[pos];

      if (n_bytes - pos < len + 1)
        break;   /* block not big enough */

      /* do we have the UTF-marker? is it valid UTF-8?
       * if so, we assume an utf-8 encoded name, otherwise we
       * assume iso8859-1
       */
      name = bytes + pos + 1;
      if (len >= 3 &&
          name[0] == '\xEF' && name[1] == '\xBB' && name[2] == '\xBF' &&
          g_utf8_validate (name, len, NULL))
        {
          name = g_strndup (name + 3, len - 3);
        }
      else
        {
          name = g_convert (name, len, "utf-8", "iso8859-1", NULL, NULL, NULL);
        }

      if (! name)
        name = g_strdup ("(imported path)");

      pos += len + 1;

      if (pos % 2)  /* padding */
        pos++;

      if (n_bytes - pos < 4)
        break;   /* block not big enough */

      val32 = (guint32 *) (bytes + pos);
      len = GUINT32_FROM_BE (*val32);
      pos += 4;

      if (n_bytes - pos < len)
        break;   /* block not big enough */

      if (id >= 2000 && id <= 2998)
        {
          /* path information */
          guint16   type;
          gint      rec = pos;
          gint32    vectors;
          gdouble  *points          = NULL;
          gint      expected_points = 0;
          gint      pointcount      = 0;
          gboolean  closed          = FALSE;

          vectors = gimp_vectors_new (image, name);
          gimp_image_insert_vectors (image, vectors, -1, path_index);
          path_index++;

          while (rec < pos + len)
            {
              /* path records */
              val16 = (guint16 *) (bytes + rec);
              type = GUINT16_FROM_BE (*val16);

              switch (type)
                {
                case 0:  /* new closed subpath */
                case 3:  /* new open subpath */
                  val16 = (guint16 *) (bytes + rec + 2);
                  expected_points = GUINT16_FROM_BE (*val16);
                  pointcount = 0;
                  closed = (type == 0);

                  if (n_bytes - rec < (expected_points + 1) * 26)
                    {
                      g_printerr ("not enough point records\n");
                      rec = pos + len;
                      continue;
                    }

                  if (points)
                    g_free (points);
                  points = g_new (gdouble, expected_points * 6);
                  break;

                case 1:  /* closed subpath bezier knot, linked */
                case 2:  /* closed subpath bezier knot, unlinked */
                case 4:  /* open subpath bezier knot, linked */
                case 5:  /* open subpath bezier knot, unlinked */
                  /* since we already know if the subpath is open
                   * or closed and since we don't differenciate between
                   * linked and unlinked, just treat all the same...  */

                  if (pointcount < expected_points)
                    {
                      gint    j;
                      gdouble f;
                      guint32 coord;

                      for (j = 0; j < 6; j++)
                        {
                          val32 = (guint32 *) (bytes + rec + 2 + j * 4);
                          coord = GUINT32_FROM_BE (*val32);

                          f = (double) ((gchar) ((coord >> 24) & 0xFF)) +
                                 (double) (coord & 0x00FFFFFF) /
                                 (double) 0xFFFFFF;

                          /* coords are stored with vertical component
                           * first, gimp expects the horizontal component
                           * first. Sigh.  */
                          points[pointcount * 6 + (j ^ 1)] = f * (j % 2 ? width : height);
                        }

                      pointcount ++;

                      if (pointcount == expected_points)
                        {
                          gimp_vectors_stroke_new_from_points (vectors,
                                                               GIMP_VECTORS_STROKE_TYPE_BEZIER,
                                                               pointcount * 6,
                                                               points,
                                                               closed);
                        }
                    }
                  else
                    {
                      g_printerr ("Oops - unexpected point record\n");
                    }

                  break;

                case 6:  /* path fill rule record */
                case 7:  /* clipboard record (?) */
                case 8:  /* initial fill rule record (?) */
                  /* we cannot use this information */

                default:
                  break;
                }

              rec += 26;
            }

          if (points)
            g_free (points);
        }

      pos += len;

      if (pos % 2)  /* padding */
        pos++;

      g_free (name);
    }
}


static void
load_contiguous (TIFF        *tif,
                 ChannelData *channel,
                 const Babl  *type,
                 gushort      bps,
                 gushort      spp,
                 gboolean     is_bw,
                 gint         extra)
{
  uint32              imageWidth, imageLength;
  uint32              tileWidth, tileLength;
  uint32              x, y, rows, cols;
  gint                bytes_per_pixel;
  GeglBuffer         *src_buf;
  const Babl         *src_format;
  GeglBufferIterator *iter;
  guchar             *buffer;
  guchar             *bw_buffer = NULL;
  gdouble             progress  = 0.0;
  gdouble             one_row;
  gint                i;

  g_printerr ("%s\n", __func__);

  TIFFGetField (tif, TIFFTAG_IMAGEWIDTH, &imageWidth);
  TIFFGetField (tif, TIFFTAG_IMAGELENGTH, &imageLength);

  tileWidth = imageWidth;

  if (TIFFIsTiled (tif))
    {
      TIFFGetField (tif, TIFFTAG_TILEWIDTH, &tileWidth);
      TIFFGetField (tif, TIFFTAG_TILELENGTH, &tileLength);
      buffer = g_malloc (TIFFTileSize (tif));
    }
  else
    {
      tileWidth = imageWidth;
      tileLength = 1;
      buffer = g_malloc (TIFFScanlineSize (tif));
    }

  if (is_bw)
    bw_buffer = g_malloc (tileWidth * tileLength);

  one_row = (gdouble) tileLength / (gdouble) imageLength;

  src_format = babl_format_n (type, spp);

  /* consistency check */
  bytes_per_pixel = 0;
  for (i = 0; i <= extra; i++)
    bytes_per_pixel += babl_format_get_bytes_per_pixel (channel[i].format);

  g_printerr ("bytes_per_pixel: %d, format: %d\n", bytes_per_pixel,
              babl_format_get_bytes_per_pixel (src_format));

  for (y = 0; y < imageLength; y += tileLength)
    {
      for (x = 0; x < imageWidth; x += tileWidth)
        {
          gint offset;

          gimp_progress_update (progress + one_row *
                                ((gdouble) x / (gdouble) imageWidth));

          if (TIFFIsTiled (tif))
            TIFFReadTile (tif, buffer, x, y, 0, 0);
          else
            TIFFReadScanline (tif, buffer, y, 0);

          cols = MIN (imageWidth - x, tileWidth);
          rows = MIN (imageLength - y, tileLength);

          if (is_bw)
            convert_bit2byte (buffer, bw_buffer, rows, cols);

          src_buf = gegl_buffer_linear_new_from_data (is_bw ? bw_buffer : buffer,
                                                      src_format,
                                                      GEGL_RECTANGLE (0, 0, cols, rows),
                                                      tileWidth * bytes_per_pixel,
                                                      NULL, NULL);

          offset = 0;

          for (i = 0; i <= extra; i++)
            {
              gint src_bpp, dest_bpp;

              src_bpp = babl_format_get_bytes_per_pixel (src_format);
              dest_bpp = babl_format_get_bytes_per_pixel (channel[i].format);

              iter = gegl_buffer_iterator_new (src_buf,
                                               GEGL_RECTANGLE (0, 0, cols, rows),
                                               0, NULL,
                                               GEGL_ACCESS_READ,
                                               GEGL_ABYSS_NONE);
              gegl_buffer_iterator_add (iter, channel[i].buffer,
                                        GEGL_RECTANGLE (x, y, cols, rows),
                                        0, channel[i].format,
                                        GEGL_ACCESS_WRITE, GEGL_ABYSS_NONE);

              while (gegl_buffer_iterator_next (iter))
                {
                  guchar *s      = iter->data[0];
                  guchar *d      = iter->data[1];
                  gint    length = iter->length;

                  s += offset;

                  while (length--)
                    {
                      memcpy (d, s, dest_bpp);
                      d += dest_bpp;
                      s += src_bpp;
                    }
                }

              offset += dest_bpp;
            }

          g_object_unref (src_buf);
        }

      progress += one_row;
    }

  g_free (buffer);
  g_free (bw_buffer);
}


static void
load_separate (TIFF        *tif,
               ChannelData *channel,
               const Babl  *type,
               gushort      bps,
               gushort      spp,
               gboolean     is_bw,
               gint         extra)
{
  guint32             imageWidth, imageLength;
  guint32             tileWidth, tileLength;
  guint32             rows, cols;
  gint                bytes_per_pixel;
  GeglBuffer         *src_buf;
  const Babl         *src_format;
  GeglBufferIterator *iter;
  guchar             *buffer;
  guchar             *bw_buffer = NULL;
  gdouble             progress  = 0.0;
  gdouble             one_row;
  gint                i, compindex;

  g_printerr ("%s\n", __func__);

  TIFFGetField (tif, TIFFTAG_IMAGEWIDTH, &imageWidth);
  TIFFGetField (tif, TIFFTAG_IMAGELENGTH, &imageLength);

  tileWidth = imageWidth;

  if (TIFFIsTiled (tif))
    {
      TIFFGetField (tif, TIFFTAG_TILEWIDTH, &tileWidth);
      TIFFGetField (tif, TIFFTAG_TILELENGTH, &tileLength);
      buffer = g_malloc (TIFFTileSize (tif));
    }
  else
    {
      tileWidth = imageWidth;
      tileLength = 1;
      buffer = g_malloc (TIFFScanlineSize (tif));
    }

  if (is_bw)
    bw_buffer = g_malloc (tileWidth * tileLength);

  one_row = (gdouble) tileLength / (gdouble) imageLength;

  src_format = babl_format_n (type, 1);

  /* consistency check */
  bytes_per_pixel = 0;
  for (i = 0; i <= extra; i++)
    bytes_per_pixel += babl_format_get_bytes_per_pixel (channel[i].format);

  g_printerr ("bytes_per_pixel: %d, format: %d\n", bytes_per_pixel,
              babl_format_get_bytes_per_pixel (src_format));

  compindex = 0;

  for (i = 0; i <= extra; i++)
    {
      gint src_bpp, dest_bpp;
      gint n_comps, j, offset;

      n_comps  = babl_format_get_n_components (channel[i].format);
      src_bpp  = babl_format_get_bytes_per_pixel (src_format);
      dest_bpp = babl_format_get_bytes_per_pixel (channel[i].format);

      offset = 0;

      for (j = 0; j < n_comps; j++)
        {
          guint32 y, x;

          for (y = 0; y < imageLength; y += tileLength)
            {
              for (x = 0; x < imageWidth; x += tileWidth)
                {
                  gimp_progress_update (progress + one_row *
                                        ((gdouble) x / (gdouble) imageWidth));

                  if (TIFFIsTiled (tif))
                    TIFFReadTile (tif, buffer, x, y, 0, compindex);
                  else
                    TIFFReadScanline (tif, buffer, y, compindex);

                  cols = MIN (imageWidth - x, tileWidth);
                  rows = MIN (imageLength - y, tileLength);

                  if (is_bw)
                    convert_bit2byte (buffer, bw_buffer, rows, cols);

                  src_buf = gegl_buffer_linear_new_from_data (is_bw ? bw_buffer : buffer,
                                                              src_format,
                                                              GEGL_RECTANGLE (0, 0, cols, rows),
                                                              GEGL_AUTO_ROWSTRIDE,
                                                              NULL, NULL);

                  iter = gegl_buffer_iterator_new (src_buf,
                                                   GEGL_RECTANGLE (0, 0, cols, rows),
                                                   0, NULL,
                                                   GEGL_ACCESS_READ,
                                                   GEGL_ABYSS_NONE);
                  gegl_buffer_iterator_add (iter, channel[i].buffer,
                                            GEGL_RECTANGLE (x, y, cols, rows),
                                            0, channel[i].format,
                                            GEGL_ACCESS_READWRITE,
                                            GEGL_ABYSS_NONE);

                  while (gegl_buffer_iterator_next (iter))
                    {
                      guchar *s      = iter->data[0];
                      guchar *d      = iter->data[1];
                      gint    length = iter->length;

                      d += offset;

                      while (length--)
                        {
                          memcpy (d, s, src_bpp);
                          d += dest_bpp;
                          s += src_bpp;
                        }
                    }

                  g_object_unref (src_buf);
                }
            }

          offset += src_bpp;
          compindex ++;
        }

      progress += one_row;
    }

  g_free (buffer);
  g_free (bw_buffer);
}


static guchar bit2byte[256 * 8];

static void
fill_bit2byte (void)
{
  static gboolean filled = FALSE;

  guchar *dest;
  gint    i, j;

  if (filled)
    return;

  dest = bit2byte;

  for (j = 0; j < 256; j++)
    for (i = 7; i >= 0; i--)
      *(dest++) = ((j & (1 << i)) != 0);

  filled = TRUE;
}

static void
convert_bit2byte (const guchar *src,
                  guchar       *dest,
                  gint          rows,
                  gint          cols)
{
  gint row;

  for (row = 0; row < rows; row++)
    {
      gint col = cols;

      while (col >= 8)
        {
          memcpy (dest, bit2byte + *src * 8, 8);
          dest += 8;
          col -= 8;
          src++;
        }

      if (col > 0)
        {
          memcpy (dest, bit2byte + *src * 8, col);
          dest += col;
          src++;
        }
    }
}<|MERGE_RESOLUTION|>--- conflicted
+++ resolved
@@ -1130,9 +1130,8 @@
           g_free (name);
         }
 
-<<<<<<< HEAD
       *layer_ID         = layer;
-=======
+
       if (! base_format && image_type == GIMP_INDEXED)
         {
           /* can't create the palette format here, need to get it from
@@ -1141,7 +1140,6 @@
           base_format = gimp_drawable_get_format (layer);
         }
 
->>>>>>> 1243e1f9
       channel[0].ID     = layer;
       channel[0].buffer = gimp_drawable_get_buffer (layer);
       channel[0].format = base_format;
